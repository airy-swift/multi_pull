--- conflicted
+++ resolved
@@ -344,16 +344,9 @@
 
     _horizonPositionController.value = 0.5;
 
-<<<<<<< HEAD
     indicatorWidth = _key.currentContext!.size!.width + _actionSize / 2;
     final spaceWidth = 1 / (widget.pullIndicators.length + 1);
     clampList = List.generate(widget.pullIndicators.length, (i) => (i + 1) * spaceWidth);
-=======
-    indicatorWidth = _key.currentContext!.size!.width - _actionSize / 2;
-    final spaceWidth = 1 / (widget.actionWidgets.length + 1);
-    clampList =
-        List.generate(widget.actionWidgets.length, (i) => (i + 1) * spaceWidth);
->>>>>>> 0a5e69bd
     return true;
   }
 
@@ -368,13 +361,7 @@
     _positionController.value = newValue.clamp(0.0, 1.0);
 
     if (_mode == _RefreshIndicatorMode.armed) {
-<<<<<<< HEAD
       final dynamicPos = (details.globalPosition.dx / indicatorWidth).clamp(0.0, 1.0);
-=======
-      final dynamicPos =
-          ((details.globalPosition.dx * _widgetScale) / indicatorWidth)
-              .clamp(0.0, 1.0);
->>>>>>> 0a5e69bd
       final nextPositionIndex = _clampIndex(dynamicPos);
       if (nextPositionIndex != _circlePreviousPositionIndex) {
         _circlePreviousPositionIndex = nextPositionIndex;
@@ -463,12 +450,7 @@
           strokeWidth: widget.strokeWidth,
         );
       });
-<<<<<<< HEAD
       final Future<void> refreshResult = syncPull();
-=======
-      final Future<void> refreshResult =
-          widget.actionWidgets[selectedIndex].onRefresh!();
->>>>>>> 0a5e69bd
 
       refreshResult.whenComplete(() {
         if (mounted && _mode == _RefreshIndicatorMode.refresh) {
@@ -627,39 +609,4 @@
       ],
     );
   }
-<<<<<<< HEAD
-=======
-}
-
-/// TODO: write what is this
-class ActionWidget extends StatelessWidget {
-  const ActionWidget({
-    required this.icon,
-    this.label,
-    this.action,
-    this.onRefresh,
-  }) : assert((action != null) != (onRefresh != null));
-
-  final Widget icon;
-  final Widget? label;
-  final Function? action;
-  final RefreshCallback? onRefresh;
-
-  @override
-  Widget build(BuildContext context) {
-    final _label = label;
-    return Column(
-      mainAxisAlignment: MainAxisAlignment.center,
-      children: [
-        Container(
-          width: _actionSize - 30,
-          height: _actionSize - 30,
-          child: icon,
-        ),
-        if (_label != null) //
-          _label,
-      ],
-    );
-  }
->>>>>>> 0a5e69bd
 }