<<<<<<< HEAD
## [1.0.0]

**breaking changes**
- rename ActionWidget to PullIndicator
  - then rename MultiPull property 'actionWidgets' to 'pullIndicators' too.
- abolish PullIndicator(ActionWidget)'s property: action and onRefresh.
  - then added new property onPull on MultiPull.
- label property of PullIndicator(ActionWidget) change type from String? to Widget?.
- there was some gap between user circle and pullIndicators. so fixed the misalignment.

=======
## [0.3.2] -

- fix ActionWidget alignment when no label.
- breaking change: change ActionWidget label type from String to Widget.
>>>>>>> 0a5e69bd

## [0.3.1] -

- fix error: colortween is not subtype of type animated<color>

## [0.2.1] -

- update document

## [0.2.0] -

- fix bug: when build with ios device, warn ".xconfig file not exist". -> cd ios && pod install

- new 4 variables about "forcus circle"!!
  - circleOpacity: it just circle opacity
  - circleColor: it just circle color.
  - circleMoveDuration: circle moving animatioin duration
  - circleMoveCurve: circle moving animation curve


## [0.1.0] -

* initial release<|MERGE_RESOLUTION|>--- conflicted
+++ resolved
@@ -1,4 +1,3 @@
-<<<<<<< HEAD
 ## [1.0.0]
 
 **breaking changes**
@@ -9,12 +8,10 @@
 - label property of PullIndicator(ActionWidget) change type from String? to Widget?.
 - there was some gap between user circle and pullIndicators. so fixed the misalignment.
 
-=======
 ## [0.3.2] -
 
 - fix ActionWidget alignment when no label.
 - breaking change: change ActionWidget label type from String to Widget.
->>>>>>> 0a5e69bd
 
 ## [0.3.1] -
 
